--- conflicted
+++ resolved
@@ -32,48 +32,12 @@
 formatter.formatTime = lambda record, datefmt=None: str(int(time.time()))
 
 
-<<<<<<< HEAD
 # Creates the directory at path if it does not already exist
 def create_directory_if_missing(path: str) -> None:
     # If we don't create the folder with the correct permissions, the GH actions runner environment
     # defaults to creating it with 000 permissions
     if not os.path.isdir(path):
         os.mkdir(path, stat.S_IRWXU | stat.S_IRGRP | stat.S_IROTH | stat.S_IXGRP | stat.S_IXOTH)
-=======
-# Calculates the uptime percentage for a section of log.
-# Until encountering a startup message, assumes 2000ms per log entry.
-def calculate_uptime(log: List[str]) -> float:
-    # We keep track of the *accounted* time so that gaps don't skew the results
-    accounted_uptime = 0
-    accounted_downtime = 0
-
-    # Default the period to 2000ms so there's something to work off of
-    period = 2000
-
-    # Iterate over every log entry (index isn't important so just iterate over the list)
-    for line in log:
-        # Split by and remove whitespace (spaces, newlines - default str.strip() behaviour) 
-        # so .endswith behaves
-        line = line.strip()
-
-        if line.endswith("ms"):
-            # Take the last segment split by spaces, remove the last two chars ("ms"), and cast to int
-            period = int(line.split(" ")[-1][:-2])
-            continue # We've processed this entry, don't bother checking the rest
-
-        elif line.endswith("success"):
-            # Account for another period of connection success
-            accounted_uptime += period
-            continue # We've processed this entry, don't bother checking the rest
-
-        elif line.endswith("FAILED"):
-            # Account for another period of connection failure
-            accounted_downtime += period
-            continue # We've processed this entry, don't bother checking the rest
-
-    # Calculate and return the ratio between accounted uptime and total accounted time
-    return accounted_uptime / (accounted_uptime + accounted_downtime)
->>>>>>> 16673b59
 
 # Returns all files in path with filenames matching the provided regular expression
 def files_matching_in(regex: str, path: str) -> List[str]:
@@ -99,14 +63,10 @@
     # Return the log from end_at and start_from, inclusive of *both* (hence why we add 1)
     return log[end_at:start_from + 1]
 
-<<<<<<< HEAD
 # Calculates the rolling uptime for a section of logs, and returns the updated period between entries
 def calculate_uptime_rolling(section: List[str], period=2000) -> Tuple[bool, float, float]:
     # We're really returning the ratio between recorded uptime and downtime. We don't know what
     # happens in gaps, so we don't assume.
-=======
-def calculate_uptime_rolling(section: List[str], period=2000) -> Tuple[bool, float, float]:
->>>>>>> 16673b59
     accounted_uptime = 0
     accounted_downtime = 0
 
@@ -232,10 +192,6 @@
     generate_precompute()
     remove_old_logs()
 
-<<<<<<< HEAD
-
-=======
->>>>>>> 16673b59
 # Returns true if today is the first of the month
 def is_first_of_month() -> bool:
     return time.localtime(time.time()).tm_mday == 1
@@ -370,21 +326,12 @@
     if not LAST_HANDLER is None:
         LOGGER.removeHandler(LAST_HANDLER)
 
-<<<<<<< HEAD
     # Ensure the logs directory actually exists
     create_directory_if_missing(f"{LOGS_DIR}/logs")
 
     # Point the new FileHandler at today's log file and replace the formatter so logs are consistent
     TODAY = time.strftime('%Y-%m-%d')
-=======
-    # If we don't create the folder with the correct permissions, the GH actions runner environment
-    # defaults to creating it with 000 permissions
-    TODAY = time.strftime('%Y-%m-%d')
-    if not os.path.isdir(f"{LOGS_DIR}/logs"):
-        os.mkdir(f"{LOGS_DIR}/logs", stat.S_IRWXU | stat.S_IRGRP | stat.S_IROTH | stat.S_IXGRP | stat.S_IXOTH)
-
-    # Point the new FileHandler at today's log file and replace the formatter so logs are consistent
->>>>>>> 16673b59
+
     file_handler = logging.FileHandler(f"{LOGS_DIR}/logs/{TODAY}-uptime.log")
     file_handler.setFormatter(formatter)
 
@@ -427,13 +374,7 @@
         stdout_handler.setFormatter(formatter)
         LOGGER.addHandler(stdout_handler)
 
-<<<<<<< HEAD
     # Ensure the logs directory actually exists
-=======
-
-    # If we don't create the folder with the correct permissions, the GH actions runner environment
-    # defaults to creating it with 000 permissions
->>>>>>> 16673b59
     LOGS_DIR = args.logs
     create_directory_if_missing(LOGS_DIR)
 
